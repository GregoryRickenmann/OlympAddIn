<?xml version="1.0" encoding="UTF-8" standalone="yes"?>
<OfficeApp xmlns="http://schemas.microsoft.com/office/appforoffice/1.1" xmlns:xsi="http://www.w3.org/2001/XMLSchema-instance" xmlns:bt="http://schemas.microsoft.com/office/officeappbasictypes/1.0" xmlns:ov="http://schemas.microsoft.com/office/taskpaneappversionoverrides" xsi:type="TaskPaneApp">
  <Id>5a29df52-9155-4481-ab1f-71075e6d3056</Id>
  <Version>1.0.0.2</Version>
  <ProviderName>Olymp AG</ProviderName>
  <DefaultLocale>en-US</DefaultLocale>
  <DisplayName DefaultValue="Olymp Word Integration"/>
  <Description DefaultValue="Olymp Integration for Word."/>
  <IconUrl DefaultValue="https://app.olymp.health/assets/icon-32.png?v=2"/>
  <HighResolutionIconUrl DefaultValue="https://app.olymp.health/assets/icon-64.png?v=2"/>
  <SupportUrl DefaultValue="https://www.olymp.finance/contact"/>
  <AppDomains>
    <AppDomain>https://www.olymp.finance</AppDomain>
  </AppDomains>
  <Hosts>
    <Host Name="Document"/>
  </Hosts>
  <DefaultSettings>
<<<<<<< HEAD
    <SourceLocation DefaultValue="https://gregoryrickenmann.github.io/OlympAddIn/src/taskpane/taskpane.html"/>
=======
    <SourceLocation DefaultValue="https://app.olymp.health/taskpane.html"/>
>>>>>>> 500aafdb
  </DefaultSettings>
  <Permissions>ReadWriteDocument</Permissions>
  <VersionOverrides xmlns="http://schemas.microsoft.com/office/taskpaneappversionoverrides" xsi:type="VersionOverridesV1_0">
    <Hosts>
      <Host xsi:type="Document">
        <DesktopFormFactor>
          <GetStarted>
            <Title resid="GetStarted.Title"/>
            <Description resid="GetStarted.Description"/>
            <LearnMoreUrl resid="GetStarted.LearnMoreUrl"/>
          </GetStarted>
          <FunctionFile resid="Commands.Url"/>
          <ExtensionPoint xsi:type="PrimaryCommandSurface">
            <OfficeTab id="TabHome">
              <Group id="CommandsGroup">
                <Label resid="CommandsGroup.Label"/>
                <Icon>
                  <bt:Image size="16" resid="Icon.16x16"/>
                  <bt:Image size="32" resid="Icon.32x32"/>
                  <bt:Image size="80" resid="Icon.80x80"/>
                </Icon>
                <Control xsi:type="Button" id="TaskpaneButton">
                  <Label resid="TaskpaneButton.Label"/>
                  <Supertip>
                    <Title resid="TaskpaneButton.Label"/>
                    <Description resid="TaskpaneButton.Tooltip"/>
                  </Supertip>
                  <Icon>
                    <bt:Image size="16" resid="Icon.16x16"/>
                    <bt:Image size="32" resid="Icon.32x32"/>
                    <bt:Image size="80" resid="Icon.80x80"/>
                  </Icon>
                  <Action xsi:type="ShowTaskpane">
                    <TaskpaneId>ButtonId1</TaskpaneId>
                    <SourceLocation resid="Taskpane.Url"/>
                  </Action>
                </Control>
              </Group>
            </OfficeTab>
          </ExtensionPoint>
        </DesktopFormFactor>
      </Host>
    </Hosts>
    <Resources>
      <bt:Images>
        <bt:Image id="Icon.16x16" DefaultValue="https://app.olymp.health/assets/icon-16.png?v=2"/>
        <bt:Image id="Icon.32x32" DefaultValue="https://app.olymp.health/assets/icon-32.png?v=2"/>
        <bt:Image id="Icon.80x80" DefaultValue="https://app.olymp.health/assets/icon-80.png?v=2"/>
      </bt:Images>
      <bt:Urls>
        <bt:Url id="GetStarted.LearnMoreUrl" DefaultValue="https://go.microsoft.com/fwlink/?LinkId=276812"/>
<<<<<<< HEAD
        <bt:Url id="Commands.Url" DefaultValue="https://gregoryrickenmann.github.io/OlympAddIn/src/commands/commands.html"/>
        <bt:Url id="Taskpane.Url" DefaultValue="https://gregoryrickenmann.github.io/OlympAddIn/src/taskpane/taskpane.html"/>
=======
        <bt:Url id="Commands.Url" DefaultValue="https://app.olymp.health/src/commands/commands.html"/>
        <bt:Url id="Taskpane.Url" DefaultValue="https://app.olymp.health/src/taskpane/taskpane.html"/>
>>>>>>> 500aafdb
      </bt:Urls>
      <bt:ShortStrings>
        <bt:String id="GetStarted.Title" DefaultValue="Get started with Olymp!"/>
        <bt:String id="CommandsGroup.Label" DefaultValue="Commands Group"/>
        <bt:String id="TaskpaneButton.Label" DefaultValue="Olymp"/>
      </bt:ShortStrings>
      <bt:LongStrings>
        <bt:String id="GetStarted.Description" DefaultValue="Welcome to Olymp. Go to the HOME tab and click the 'Olymp' button to get started."/>
        <bt:String id="TaskpaneButton.Tooltip" DefaultValue="Click to show the integration"/>
      </bt:LongStrings>
    </Resources>
  </VersionOverrides>
</OfficeApp>
<|MERGE_RESOLUTION|>--- conflicted
+++ resolved
@@ -6,8 +6,8 @@
   <DefaultLocale>en-US</DefaultLocale>
   <DisplayName DefaultValue="Olymp Word Integration"/>
   <Description DefaultValue="Olymp Integration for Word."/>
-  <IconUrl DefaultValue="https://app.olymp.health/assets/icon-32.png?v=2"/>
-  <HighResolutionIconUrl DefaultValue="https://app.olymp.health/assets/icon-64.png?v=2"/>
+  <IconUrl DefaultValue="https://gregoryrickenmann.github.io/OlympAddIn/assets/icon-32.png?v=2"/>
+  <HighResolutionIconUrl DefaultValue="https://gregoryrickenmann.github.io/OlympAddIn/assets/icon-64.png?v=2"/>
   <SupportUrl DefaultValue="https://www.olymp.finance/contact"/>
   <AppDomains>
     <AppDomain>https://www.olymp.finance</AppDomain>
@@ -16,11 +16,7 @@
     <Host Name="Document"/>
   </Hosts>
   <DefaultSettings>
-<<<<<<< HEAD
-    <SourceLocation DefaultValue="https://gregoryrickenmann.github.io/OlympAddIn/src/taskpane/taskpane.html"/>
-=======
-    <SourceLocation DefaultValue="https://app.olymp.health/taskpane.html"/>
->>>>>>> 500aafdb
+    <SourceLocation DefaultValue="https://gregoryrickenmann.github.io/OlympAddIn/taskpane.html"/>
   </DefaultSettings>
   <Permissions>ReadWriteDocument</Permissions>
   <VersionOverrides xmlns="http://schemas.microsoft.com/office/taskpaneappversionoverrides" xsi:type="VersionOverridesV1_0">
@@ -66,19 +62,14 @@
     </Hosts>
     <Resources>
       <bt:Images>
-        <bt:Image id="Icon.16x16" DefaultValue="https://app.olymp.health/assets/icon-16.png?v=2"/>
-        <bt:Image id="Icon.32x32" DefaultValue="https://app.olymp.health/assets/icon-32.png?v=2"/>
-        <bt:Image id="Icon.80x80" DefaultValue="https://app.olymp.health/assets/icon-80.png?v=2"/>
+        <bt:Image id="Icon.16x16" DefaultValue="https://wordaddin-f55b6c624e99.herokuapp.com/assets/icon-16.png?v=2"/>
+        <bt:Image id="Icon.32x32" DefaultValue="https://wordaddin-f55b6c624e99.herokuapp.com/assets/icon-32.png?v=2"/>
+        <bt:Image id="Icon.80x80" DefaultValue="https://wordaddin-f55b6c624e99.herokuapp.com/assets/icon-80.png?v=2"/>
       </bt:Images>
       <bt:Urls>
         <bt:Url id="GetStarted.LearnMoreUrl" DefaultValue="https://go.microsoft.com/fwlink/?LinkId=276812"/>
-<<<<<<< HEAD
-        <bt:Url id="Commands.Url" DefaultValue="https://gregoryrickenmann.github.io/OlympAddIn/src/commands/commands.html"/>
-        <bt:Url id="Taskpane.Url" DefaultValue="https://gregoryrickenmann.github.io/OlympAddIn/src/taskpane/taskpane.html"/>
-=======
-        <bt:Url id="Commands.Url" DefaultValue="https://app.olymp.health/src/commands/commands.html"/>
-        <bt:Url id="Taskpane.Url" DefaultValue="https://app.olymp.health/src/taskpane/taskpane.html"/>
->>>>>>> 500aafdb
+        <bt:Url id="Commands.Url" DefaultValue="https://gregoryrickenmann.github.io/OlympAddIn/commands.html"/>
+        <bt:Url id="Taskpane.Url" DefaultValue="https://gregoryrickenmann.github.io/OlympAddIn/taskpane.html"/>
       </bt:Urls>
       <bt:ShortStrings>
         <bt:String id="GetStarted.Title" DefaultValue="Get started with Olymp!"/>
@@ -91,4 +82,4 @@
       </bt:LongStrings>
     </Resources>
   </VersionOverrides>
-</OfficeApp>
+</OfficeApp>